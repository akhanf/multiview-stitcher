--- conflicted
+++ resolved
@@ -3,10 +3,7 @@
 import warnings
 
 import dask.array as da
-<<<<<<< HEAD
 import pytest
-=======
->>>>>>> 4576854d
 import xarray as xr
 
 from multiview_stitcher import (
@@ -20,41 +17,7 @@
 from multiview_stitcher.io import METADATA_TRANSFORM_KEY
 
 
-<<<<<<< HEAD
-def test_fuse_field():
-    sims = io.read_mosaic_image_into_list_of_spatial_xarrays(
-        sample_data.get_mosaic_sample_data_path()
-    )
-
-    for isim, sim in enumerate(sims):
-        sims[isim] = spatial_image_utils.sim_sel_coords(
-            sim, {"c": sim.coords["c"][0], "t": sim.coords["t"][0]}
-        )
-
-    params = [
-        spatial_image_utils.get_affine_from_sim(
-            sim, transform_key=METADATA_TRANSFORM_KEY
-        )
-        for sim in sims
-    ]
-
-    xfused = fusion.fuse_field(
-        sims,
-        params,
-        output_stack_properties=spatial_image_utils.get_stack_properties_from_sim(
-            sims[0]
-        ),
-    )
-
-    # check output is dask array and hasn't been converted into numpy array
-    assert type(xfused.data) == da.core.Array
-    assert xfused.dtype == sims[0].dtype
-
-
-def test_fuse_sims_two_channels():
-=======
 def test_fuse_sims():
->>>>>>> 4576854d
     sims = io.read_mosaic_image_into_list_of_spatial_xarrays(
         sample_data.get_mosaic_sample_data_path()
     )
